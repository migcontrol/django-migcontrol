--- conflicted
+++ resolved
@@ -14,13 +14,7 @@
     {% if category %}
     <h1 class="migcontrol-page-title">{{ category }}</h1>
     {% elif tag %}
-<<<<<<< HEAD
     <h1 class="migcontrol-page-title">Posts tagged with '{{ tag }}'</h1>
-    {% else %}
-    <h1 class="migcontrol-page-title">{% trans "Latest updates" %}</h1>
-=======
-    <h1>Posts tagged with '{{ tag }}'</h1>
->>>>>>> c4961b8a
     {% endif %}
 
     {% if blogs %}
